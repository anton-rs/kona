//! Contains the concrete implementation of the [L2ChainProvider] trait for the client program.

use crate::{errors::OracleProviderError, HintType};
use alloc::{boxed::Box, sync::Arc, vec::Vec};
use alloy_consensus::{Block, BlockBody, Header};
use alloy_eips::eip2718::Decodable2718;
use alloy_primitives::{Address, Bytes, Sealed, B256};
use alloy_rlp::Decodable;
use async_trait::async_trait;
use kona_derive::traits::L2ChainProvider;
use kona_driver::PipelineCursor;
use kona_executor::TrieDBProvider;
use kona_mpt::{OrderedListWalker, TrieHinter, TrieNode, TrieProvider};
use kona_preimage::{CommsClient, PreimageKey, PreimageKeyType};
use maili_genesis::{RollupConfig, SystemConfig};
use maili_protocol::{to_system_config, BatchValidationProvider, L2BlockInfo};
use op_alloy_consensus::{OpBlock, OpTxEnvelope};
<<<<<<< HEAD
use op_alloy_genesis::{RollupConfig, SystemConfig};
use spin::RwLock;
=======
>>>>>>> 1e7b9587

/// The oracle-backed L2 chain provider for the client program.
#[derive(Debug, Clone)]
pub struct OracleL2ChainProvider<T: CommsClient> {
    /// The L2 safe head block hash.
    l2_head: B256,
    /// The rollup configuration.
    rollup_config: RollupConfig,
    /// The preimage oracle client.
    oracle: Arc<T>,
    /// The derivation pipeline cursor
    cursor: Option<Arc<RwLock<PipelineCursor>>>,
}

impl<T: CommsClient> OracleL2ChainProvider<T> {
    /// Creates a new [OracleL2ChainProvider] with the given boot information and oracle client.
<<<<<<< HEAD
    pub const fn new(boot_info: Arc<BootInfo>, oracle: Arc<T>) -> Self {
        Self { boot_info, oracle, cursor: None }
    }

    /// Updates the derivation pipeline cursor
    pub fn set_cursor(&mut self, cursor: Arc<RwLock<PipelineCursor>>) {
        self.cursor = Some(cursor);
    }

    /// Fetches the latest known safe head block hash according to the derivation pipeline cursor
    /// or uses the [BootInfo] if none is set.
    pub async fn l2_safe_head(&self) -> Result<B256, OracleProviderError> {
        match self.cursor.as_ref() {
            None => self.agreed_l2_block_hash().await,
            Some(cursor) => Ok(cursor.read().l2_safe_head().block_info.hash),
        }
    }

    /// Fetches the hash of the block used to construct the agreed upon L2 output root in the
    /// [BootInfo].
    pub async fn agreed_l2_block_hash(&self) -> Result<B256, OracleProviderError> {
        // Fetch the starting L2 output preimage.
        let mut output_preimage = [0u8; 128];
        HintType::StartingL2Output
            .get_exact_preimage(
                self.oracle.as_ref(),
                self.boot_info.agreed_l2_output_root,
                PreimageKeyType::Keccak256,
                &mut output_preimage,
            )
            .await?;
        // Slice out the block hash
        output_preimage[96..128].try_into().map_err(OracleProviderError::SliceConversion)
    }

    /// Fetches the safe head of the L2 chain based on the agreed upon L2 output root in the
    /// [BootInfo].
    pub async fn agreed_l2_block_header(&self) -> Result<Sealed<Header>, OracleProviderError> {
        let safe_hash = self.agreed_l2_block_hash().await?;

        self.header_by_hash(safe_hash).map(|header| Sealed::new_unchecked(header, safe_hash))
=======
    pub const fn new(l2_head: B256, rollup_config: RollupConfig, oracle: Arc<T>) -> Self {
        Self { l2_head, rollup_config, oracle }
>>>>>>> 1e7b9587
    }
}

impl<T: CommsClient> OracleL2ChainProvider<T> {
    /// Returns a [Header] corresponding to the given L2 block number, by walking back from the
    /// L2 safe head.
    async fn header_by_number(&mut self, block_number: u64) -> Result<Header, OracleProviderError> {
<<<<<<< HEAD
        // Fetch the starting block header.
        let block_hash = self.l2_safe_head().await?;
        let mut header = self.header_by_hash(block_hash)?;
=======
        let mut header = self.header_by_hash(self.l2_head)?;
>>>>>>> 1e7b9587

        // Check if the block number is in range. If not, we can fail early.
        if block_number > header.number {
            return Err(OracleProviderError::BlockNumberPastHead(block_number, header.number));
        }

        // Walk back the block headers to the desired block number.
        while header.number > block_number {
            header = self.header_by_hash(header.parent_hash)?;
        }

        Ok(header)
    }
}

#[async_trait]
impl<T: CommsClient + Send + Sync> BatchValidationProvider for OracleL2ChainProvider<T> {
    type Error = OracleProviderError;
    type Transaction = op_alloy_consensus::OpTxEnvelope;

    async fn l2_block_info_by_number(&mut self, number: u64) -> Result<L2BlockInfo, Self::Error> {
        // Get the block at the given number.
        let block = self.block_by_number(number).await?;

        // Construct the system config from the payload.
        L2BlockInfo::from_block_and_genesis(&block, &self.rollup_config.genesis)
            .map_err(OracleProviderError::BlockInfo)
    }

    async fn block_by_number(
        &mut self,
        number: u64,
    ) -> Result<Block<Self::Transaction>, Self::Error> {
        // Fetch the header for the given block number.
        let header @ Header { transactions_root, timestamp, .. } =
            self.header_by_number(number).await?;
        let header_hash = header.hash_slow();

        // Fetch the transactions in the block.
        self.oracle
            .write(&HintType::L2Transactions.encode_with(&[header_hash.as_ref()]))
            .await
            .map_err(OracleProviderError::Preimage)?;
        let trie_walker = OrderedListWalker::try_new_hydrated(transactions_root, self)
            .map_err(OracleProviderError::TrieWalker)?;

        // Decode the transactions within the transactions trie.
        let transactions = trie_walker
            .into_iter()
            .map(|(_, rlp)| {
                let res = OpTxEnvelope::decode_2718(&mut rlp.as_ref())?;
                Ok(res)
            })
            .collect::<Result<Vec<_>, _>>()
            .map_err(OracleProviderError::Rlp)?;

        let optimism_block = OpBlock {
            header,
            body: BlockBody {
                transactions,
                ommers: Vec::new(),
                withdrawals: self
                    .rollup_config
                    .is_canyon_active(timestamp)
                    .then(|| alloy_eips::eip4895::Withdrawals::new(Vec::new())),
            },
        };
        Ok(optimism_block)
    }
}

#[async_trait]
impl<T: CommsClient + Send + Sync> L2ChainProvider for OracleL2ChainProvider<T> {
    type Error = OracleProviderError;

    async fn system_config_by_number(
        &mut self,
        number: u64,
        rollup_config: Arc<RollupConfig>,
    ) -> Result<SystemConfig, <Self as L2ChainProvider>::Error> {
        // Get the block at the given number.
        let block = self.block_by_number(number).await?;

        // Construct the system config from the payload.
        to_system_config(&block, rollup_config.as_ref())
            .map_err(OracleProviderError::OpBlockConversion)
    }
}

impl<T: CommsClient> TrieProvider for OracleL2ChainProvider<T> {
    type Error = OracleProviderError;

    fn trie_node_by_hash(&self, key: B256) -> Result<TrieNode, OracleProviderError> {
        // On L2, trie node preimages are stored as keccak preimage types in the oracle. We assume
        // that a hint for these preimages has already been sent, prior to this call.
        crate::block_on(async move {
            TrieNode::decode(
                &mut self
                    .oracle
                    .get(PreimageKey::new(*key, PreimageKeyType::Keccak256))
                    .await
                    .map_err(OracleProviderError::Preimage)?
                    .as_ref(),
            )
            .map_err(OracleProviderError::Rlp)
        })
    }
}

impl<T: CommsClient> TrieDBProvider for OracleL2ChainProvider<T> {
    fn bytecode_by_hash(&self, hash: B256) -> Result<Bytes, OracleProviderError> {
        // Fetch the bytecode preimage from the caching oracle.
        crate::block_on(async move {
            HintType::L2Code
                .get_preimage(self.oracle.as_ref(), hash, PreimageKeyType::Keccak256)
                .await
                .map(Into::into)
        })
    }

    fn header_by_hash(&self, hash: B256) -> Result<Header, OracleProviderError> {
        // Fetch the header from the caching oracle.
        crate::block_on(async move {
            let header_bytes = HintType::L2BlockHeader
                .get_preimage(self.oracle.as_ref(), hash, PreimageKeyType::Keccak256)
                .await?;

            Header::decode(&mut header_bytes.as_slice()).map_err(OracleProviderError::Rlp)
        })
    }
}

impl<T: CommsClient> TrieHinter for OracleL2ChainProvider<T> {
    type Error = OracleProviderError;

    fn hint_trie_node(&self, hash: B256) -> Result<(), Self::Error> {
        crate::block_on(async move {
            self.oracle
                .write(&HintType::L2StateNode.encode_with(&[hash.as_slice()]))
                .await
                .map_err(OracleProviderError::Preimage)
        })
    }

    fn hint_account_proof(&self, address: Address, block_number: u64) -> Result<(), Self::Error> {
        crate::block_on(async move {
            self.oracle
                .write(
                    &HintType::L2AccountProof
                        .encode_with(&[block_number.to_be_bytes().as_ref(), address.as_slice()]),
                )
                .await
                .map_err(OracleProviderError::Preimage)
        })
    }

    fn hint_storage_proof(
        &self,
        address: alloy_primitives::Address,
        slot: alloy_primitives::U256,
        block_number: u64,
    ) -> Result<(), Self::Error> {
        crate::block_on(async move {
            self.oracle
                .write(&HintType::L2AccountStorageProof.encode_with(&[
                    block_number.to_be_bytes().as_ref(),
                    address.as_slice(),
                    slot.to_be_bytes::<32>().as_ref(),
                ]))
                .await
                .map_err(OracleProviderError::Preimage)
        })
    }
}<|MERGE_RESOLUTION|>--- conflicted
+++ resolved
@@ -4,7 +4,7 @@
 use alloc::{boxed::Box, sync::Arc, vec::Vec};
 use alloy_consensus::{Block, BlockBody, Header};
 use alloy_eips::eip2718::Decodable2718;
-use alloy_primitives::{Address, Bytes, Sealed, B256};
+use alloy_primitives::{Address, Bytes, B256};
 use alloy_rlp::Decodable;
 use async_trait::async_trait;
 use kona_derive::traits::L2ChainProvider;
@@ -15,11 +15,7 @@
 use maili_genesis::{RollupConfig, SystemConfig};
 use maili_protocol::{to_system_config, BatchValidationProvider, L2BlockInfo};
 use op_alloy_consensus::{OpBlock, OpTxEnvelope};
-<<<<<<< HEAD
-use op_alloy_genesis::{RollupConfig, SystemConfig};
 use spin::RwLock;
-=======
->>>>>>> 1e7b9587
 
 /// The oracle-backed L2 chain provider for the client program.
 #[derive(Debug, Clone)]
@@ -36,9 +32,8 @@
 
 impl<T: CommsClient> OracleL2ChainProvider<T> {
     /// Creates a new [OracleL2ChainProvider] with the given boot information and oracle client.
-<<<<<<< HEAD
-    pub const fn new(boot_info: Arc<BootInfo>, oracle: Arc<T>) -> Self {
-        Self { boot_info, oracle, cursor: None }
+    pub const fn new(l2_head: B256, rollup_config: RollupConfig, oracle: Arc<T>) -> Self {
+        Self { l2_head, rollup_config, oracle, cursor: None }
     }
 
     /// Updates the derivation pipeline cursor
@@ -47,41 +42,11 @@
     }
 
     /// Fetches the latest known safe head block hash according to the derivation pipeline cursor
-    /// or uses the [BootInfo] if none is set.
+    /// or uses the initial l2_head value if no cursor is set.
     pub async fn l2_safe_head(&self) -> Result<B256, OracleProviderError> {
-        match self.cursor.as_ref() {
-            None => self.agreed_l2_block_hash().await,
-            Some(cursor) => Ok(cursor.read().l2_safe_head().block_info.hash),
-        }
-    }
-
-    /// Fetches the hash of the block used to construct the agreed upon L2 output root in the
-    /// [BootInfo].
-    pub async fn agreed_l2_block_hash(&self) -> Result<B256, OracleProviderError> {
-        // Fetch the starting L2 output preimage.
-        let mut output_preimage = [0u8; 128];
-        HintType::StartingL2Output
-            .get_exact_preimage(
-                self.oracle.as_ref(),
-                self.boot_info.agreed_l2_output_root,
-                PreimageKeyType::Keccak256,
-                &mut output_preimage,
-            )
-            .await?;
-        // Slice out the block hash
-        output_preimage[96..128].try_into().map_err(OracleProviderError::SliceConversion)
-    }
-
-    /// Fetches the safe head of the L2 chain based on the agreed upon L2 output root in the
-    /// [BootInfo].
-    pub async fn agreed_l2_block_header(&self) -> Result<Sealed<Header>, OracleProviderError> {
-        let safe_hash = self.agreed_l2_block_hash().await?;
-
-        self.header_by_hash(safe_hash).map(|header| Sealed::new_unchecked(header, safe_hash))
-=======
-    pub const fn new(l2_head: B256, rollup_config: RollupConfig, oracle: Arc<T>) -> Self {
-        Self { l2_head, rollup_config, oracle }
->>>>>>> 1e7b9587
+        self.cursor
+            .as_ref()
+            .map_or(Ok(self.l2_head), |cursor| Ok(cursor.read().l2_safe_head().block_info.hash))
     }
 }
 
@@ -89,13 +54,8 @@
     /// Returns a [Header] corresponding to the given L2 block number, by walking back from the
     /// L2 safe head.
     async fn header_by_number(&mut self, block_number: u64) -> Result<Header, OracleProviderError> {
-<<<<<<< HEAD
         // Fetch the starting block header.
-        let block_hash = self.l2_safe_head().await?;
-        let mut header = self.header_by_hash(block_hash)?;
-=======
-        let mut header = self.header_by_hash(self.l2_head)?;
->>>>>>> 1e7b9587
+        let mut header = self.header_by_hash(self.l2_safe_head().await?)?;
 
         // Check if the block number is in range. If not, we can fail early.
         if block_number > header.number {
