#![doc = include_str!("../README.md")]
#![warn(missing_debug_implementations, missing_docs, unreachable_pub, rustdoc::all)]
#![deny(unused_must_use, rust_2018_idioms)]
#![cfg_attr(docsrs, feature(doc_cfg, doc_auto_cfg))]
#![no_std]
#![cfg_attr(any(target_arch = "mips", target_arch = "riscv64"), no_main)]

use alloc::sync::Arc;
use alloy_consensus::Header;
use kona_client::{
    l1::{DerivationDriver, OracleBlobProvider, OracleL1ChainProvider},
<<<<<<< HEAD
    l2::OracleL2ChainProvider,
=======
    l2::{FPVMPrecompileOverride, OracleL2ChainProvider, TrieDBHintWriter},
>>>>>>> a4ae5f5c
    BootInfo, CachingOracle,
};
use kona_common_proc::client_entry;
use kona_executor::StatelessL2BlockExecutor;
use kona_primitives::L2AttributesWithParent;

extern crate alloc;

/// The size of the LRU cache in the oracle.
const ORACLE_LRU_SIZE: usize = 1024;

#[client_entry(100_000_000)]
fn main() -> Result<()> {
    #[cfg(feature = "tracing-subscriber")]
    {
        use anyhow::anyhow;
        use tracing::Level;

        let subscriber = tracing_subscriber::fmt().with_max_level(Level::DEBUG).finish();
        tracing::subscriber::set_global_default(subscriber).map_err(|e| anyhow!(e))?;
    }

    kona_common::block_on(async move {
        ////////////////////////////////////////////////////////////////
        //                          PROLOGUE                          //
        ////////////////////////////////////////////////////////////////

        let oracle = Arc::new(CachingOracle::new(ORACLE_LRU_SIZE));
        let boot = Arc::new(BootInfo::load(oracle.as_ref()).await?);
        let l1_provider = OracleL1ChainProvider::new(boot.clone(), oracle.clone());
        let l2_provider = OracleL2ChainProvider::new(boot.clone(), oracle.clone());
        let beacon = OracleBlobProvider::new(oracle.clone());

        ////////////////////////////////////////////////////////////////
        //                   DERIVATION & EXECUTION                   //
        ////////////////////////////////////////////////////////////////

        let mut driver = DerivationDriver::new(
            boot.as_ref(),
            oracle.as_ref(),
            beacon,
            l1_provider,
            l2_provider.clone(),
        )
        .await?;
        let L2AttributesWithParent { attributes, .. } = driver.produce_disputed_payload().await?;

<<<<<<< HEAD
        let mut executor = StatelessL2BlockExecutor::new(
            &boot.rollup_config,
            driver.take_l2_safe_head_header(),
            l2_provider.clone(),
            l2_provider,
        );
=======
        let precompile_overrides =
            FPVMPrecompileOverride::<OracleL2ChainProvider, TrieDBHintWriter>::default();
        let mut executor = StatelessL2BlockExecutor::builder(&boot.rollup_config)
            .with_parent_header(driver.take_l2_safe_head_header())
            .with_fetcher(l2_provider)
            .with_hinter(TrieDBHintWriter)
            .with_precompile_overrides(precompile_overrides)
            .build()?;
>>>>>>> a4ae5f5c
        let Header { number, .. } = *executor.execute_payload(attributes)?;
        let output_root = executor.compute_output_root()?;

        ////////////////////////////////////////////////////////////////
        //                          EPILOGUE                          //
        ////////////////////////////////////////////////////////////////

        assert_eq!(number, boot.l2_claim_block);
        assert_eq!(output_root, boot.l2_claim);

        tracing::info!(
            target: "client",
            "Successfully validated L2 block #{number} with output root {output_root}",
            number = number,
            output_root = output_root
        );

        kona_common::io::print(&alloc::format!(
            "Successfully validated L2 block #{} with output root {}\n",
            number,
            output_root
        ));

        Ok::<_, anyhow::Error>(())
    })
}<|MERGE_RESOLUTION|>--- conflicted
+++ resolved
@@ -9,11 +9,7 @@
 use alloy_consensus::Header;
 use kona_client::{
     l1::{DerivationDriver, OracleBlobProvider, OracleL1ChainProvider},
-<<<<<<< HEAD
-    l2::OracleL2ChainProvider,
-=======
-    l2::{FPVMPrecompileOverride, OracleL2ChainProvider, TrieDBHintWriter},
->>>>>>> a4ae5f5c
+    l2::{FPVMPrecompileOverride, OracleL2ChainProvider},
     BootInfo, CachingOracle,
 };
 use kona_common_proc::client_entry;
@@ -61,23 +57,16 @@
         .await?;
         let L2AttributesWithParent { attributes, .. } = driver.produce_disputed_payload().await?;
 
-<<<<<<< HEAD
-        let mut executor = StatelessL2BlockExecutor::new(
-            &boot.rollup_config,
-            driver.take_l2_safe_head_header(),
-            l2_provider.clone(),
-            l2_provider,
-        );
-=======
-        let precompile_overrides =
-            FPVMPrecompileOverride::<OracleL2ChainProvider, TrieDBHintWriter>::default();
+        let precompile_overrides = FPVMPrecompileOverride::<
+            OracleL2ChainProvider<CachingOracle>,
+            OracleL2ChainProvider<CachingOracle>,
+        >::default();
         let mut executor = StatelessL2BlockExecutor::builder(&boot.rollup_config)
             .with_parent_header(driver.take_l2_safe_head_header())
-            .with_fetcher(l2_provider)
-            .with_hinter(TrieDBHintWriter)
+            .with_fetcher(l2_provider.clone())
+            .with_hinter(l2_provider)
             .with_precompile_overrides(precompile_overrides)
             .build()?;
->>>>>>> a4ae5f5c
         let Header { number, .. } = *executor.execute_payload(attributes)?;
         let output_root = executor.compute_output_root()?;
 
