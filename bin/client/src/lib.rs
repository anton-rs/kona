--- conflicted
+++ resolved
@@ -7,147 +7,5 @@
 
 extern crate alloc;
 
-<<<<<<< HEAD
-use alloc::sync::Arc;
-use alloy_primitives::B256;
-use core::fmt::Debug;
-use kona_driver::{Driver, DriverError};
-use kona_executor::{ExecutorError, KonaHandleRegister};
-use kona_preimage::{HintWriterClient, PreimageOracleClient};
-use kona_proof::{
-    errors::OracleProviderError,
-    executor::KonaExecutor,
-    l1::{OracleBlobProvider, OracleL1ChainProvider, OraclePipeline},
-    l2::OracleL2ChainProvider,
-    sync::new_pipeline_cursor,
-    BootInfo, CachingOracle,
-};
-use thiserror::Error;
-use tracing::{error, info, warn};
-
-/// An error that can occur when running the fault proof program.
-#[derive(Error, Debug)]
-pub enum FaultProofProgramError {
-    /// The claim is invalid.
-    #[error("Invalid claim. Expected {0}, actual {1}")]
-    InvalidClaim(B256, B256),
-    /// An error occurred in the Oracle provider.
-    #[error(transparent)]
-    OracleProviderError(#[from] OracleProviderError),
-    /// An error occurred in the driver.
-    #[error(transparent)]
-    Driver(#[from] DriverError<ExecutorError>),
-}
-
-/// Executes the fault proof program with the given [PreimageOracleClient] and [HintWriterClient].
-#[inline]
-pub async fn run<P, H>(
-    oracle_client: P,
-    hint_client: H,
-    handle_register: Option<
-        KonaHandleRegister<
-            OracleL2ChainProvider<CachingOracle<P, H>>,
-            OracleL2ChainProvider<CachingOracle<P, H>>,
-        >,
-    >,
-) -> Result<(), FaultProofProgramError>
-where
-    P: PreimageOracleClient + Send + Sync + Debug + Clone,
-    H: HintWriterClient + Send + Sync + Debug + Clone,
-{
-    const ORACLE_LRU_SIZE: usize = 1024;
-
-    ////////////////////////////////////////////////////////////////
-    //                          PROLOGUE                          //
-    ////////////////////////////////////////////////////////////////
-
-    let oracle = Arc::new(CachingOracle::new(ORACLE_LRU_SIZE, oracle_client, hint_client));
-    let boot = match BootInfo::load(oracle.as_ref()).await {
-        Ok(boot) => Arc::new(boot),
-        Err(e) => {
-            error!(target: "client", "Failed to load boot info: {:?}", e);
-            return Err(e.into());
-        }
-    };
-    let mut l1_provider = OracleL1ChainProvider::new(boot.clone(), oracle.clone());
-    let mut l2_provider = OracleL2ChainProvider::new(boot.clone(), oracle.clone());
-    let beacon = OracleBlobProvider::new(oracle.clone());
-
-    // If the claimed L2 block number is less than the safe head of the L2 chain, the claim is
-    // invalid.
-    let safe_head = l2_provider.agreed_l2_block_header().await?;
-    if boot.claimed_l2_block_number < safe_head.number {
-        error!(
-            target: "client",
-            "Claimed L2 block number {claimed} is less than the safe head {safe}",
-            claimed = boot.claimed_l2_block_number,
-            safe = safe_head.number
-        );
-        return Err(FaultProofProgramError::InvalidClaim(
-            boot.agreed_l2_output_root,
-            boot.claimed_l2_output_root,
-        ));
-    }
-
-    // In the case where the agreed upon L2 output root is the same as the claimed L2 output root,
-    // trace extension is detected and we can skip the derivation and execution steps.
-    if boot.agreed_l2_output_root == boot.claimed_l2_output_root {
-        info!(
-            target: "client",
-            "Trace extension detected. State transition is already agreed upon.",
-        );
-        return Ok(());
-    }
-
-    ////////////////////////////////////////////////////////////////
-    //                   DERIVATION & EXECUTION                   //
-    ////////////////////////////////////////////////////////////////
-
-    // Create a new derivation driver with the given boot information and oracle.
-    let cursor = new_pipeline_cursor(&boot, safe_head, &mut l1_provider, &mut l2_provider).await?;
-    l2_provider.set_cursor(cursor.clone());
-
-    let cfg = Arc::new(boot.rollup_config.clone());
-    let pipeline = OraclePipeline::new(
-        cfg.clone(),
-        cursor.clone(),
-        oracle.clone(),
-        beacon,
-        l1_provider.clone(),
-        l2_provider.clone(),
-    );
-    let executor = KonaExecutor::new(&cfg, l2_provider.clone(), l2_provider, handle_register, None);
-    let mut driver = Driver::new(cursor, executor, pipeline);
-
-    // Run the derivation pipeline until we are able to produce the output root of the claimed
-    // L2 block.
-    let (number, output_root) =
-        driver.advance_to_target(&boot.rollup_config, Some(boot.claimed_l2_block_number)).await?;
-
-    ////////////////////////////////////////////////////////////////
-    //                          EPILOGUE                          //
-    ////////////////////////////////////////////////////////////////
-
-    if output_root != boot.claimed_l2_output_root {
-        error!(
-            target: "client",
-            "Failed to validate L2 block #{number} with output root {output_root}",
-            number = number,
-            output_root = output_root
-        );
-        return Err(FaultProofProgramError::InvalidClaim(output_root, boot.claimed_l2_output_root));
-    }
-
-    info!(
-        target: "client",
-        "Successfully validated L2 block #{number} with output root {output_root}",
-        number = number,
-        output_root = output_root
-    );
-
-    Ok(())
-}
-=======
 pub mod interop;
-pub mod single;
->>>>>>> 1e7b9587
+pub mod single;