--- conflicted
+++ resolved
@@ -13,15 +13,8 @@
     strategy:
       matrix:
         target: ["native", "asterisc"]
-<<<<<<< HEAD
         name: ["OP Sepolia (Holocene) - Block #22012816"]
-        isa: ["64", "32"]
-    runs-on: ubuntu-latest
-    if: "${{ matrix.isa == '32' }}"
-=======
-        name: ["OP Sepolia (Granite) - Block #16491249"]
         container: ["ubuntu:latest", "i386/ubuntu:latest"]
->>>>>>> 678fd263
     container:
       image: ${{ matrix.container }}
     timeout-minutes: 20
