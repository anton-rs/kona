[workspace.package]
edition = "2021"
license = "MIT"
rust-version = "1.81"
authors = ["clabby", "refcell"]
homepage = "https://github.com/op-rs/kona"
repository = "https://github.com/op-rs/kona"
keywords = ["ethereum", "optimism", "crypto"]
categories = ["cryptography", "cryptography::cryptocurrencies"]
exclude = ["**/target"]

[workspace]
members = [
  "crates/derive",
  "crates/driver",
  "crates/executor",
  "crates/mpt",
  "crates/interop",
  "crates/providers-alloy",
  "crates/proof-sdk/*",
  "bin/*"
]
default-members = ["bin/host", "bin/client"]

# Explicitly set the resolver to version 2, which is the default for packages with edition >= 2021
# https://doc.rust-lang.org/edition-guide/rust-2021/default-cargo-resolver.html
resolver = "2"

[workspace.lints.rust]
missing-debug-implementations = "warn"
missing-docs = "warn"
unreachable-pub = "warn"
unused-must-use = "deny"
rust-2018-idioms = "deny"
unnameable-types = "warn"

[workspace.lints.rustdoc]
all = "warn"

[workspace.lints.clippy]
needless-return = "allow" # Temporary fix since this is breaking in nightly clippy
all = { level = "warn", priority = -1 }
missing-const-for-fn = "warn"
use-self = "warn"
option-if-let-else = "warn"
redundant-clone = "warn"

[profile.dev]
opt-level = 1
overflow-checks = false

[profile.bench]
debug = true

[profile.dev-client]
inherits = "dev"
panic = "abort"

[profile.release-client-lto]
inherits = "release"
panic = "abort"
codegen-units = 1
lto = "fat"

[workspace.dependencies]
# Workspace
kona-host = { path = "bin/host", version = "0.1.0", default-features = false }
kona-client = { path = "bin/client", version = "0.1.0", default-features = false }
kona-mpt = { path = "crates/mpt", version = "0.1.2", default-features = false }
kona-derive = { path = "crates/derive", version = "0.2.3", default-features = false }
kona-driver = { path = "crates/driver", version = "0.2.3", default-features = false }
kona-providers-alloy = { path = "crates/providers-alloy", version = "0.1.0", default-features = false }
kona-executor = { path = "crates/executor", version = "0.2.3", default-features = false }
kona-interop = { path = "crates/interop", version = "0.1.1", default-features = false }
kona-proof = { path = "crates/proof-sdk/proof", version = "0.2.3", default-features = false }
kona-proof-interop = { path = "crates/proof-sdk/proof-interop", version = "0.1.1", default-features = false }
kona-std-fpvm = { path = "crates/proof-sdk/std-fpvm", version = "0.1.2", default-features = false }
kona-preimage = { path = "crates/proof-sdk/preimage", version = "0.2.1", default-features = false }
kona-std-fpvm-proc = { path = "crates/proof-sdk/std-fpvm-proc", version = "0.1.2", default-features = false }

# Maili
maili-rpc = { version = "0.2.0", default-features = false }
maili-protocol = { version = "0.2.0", default-features = false }
maili-registry = { version = "0.2.0", default-features = false }
maili-genesis = { version = "0.2.0", default-features = false }

# Alloy
alloy-rlp = { version = "0.3.11", default-features = false }
alloy-trie = { version = "0.7.8", default-features = false }
alloy-eips = { version = "0.11.0", default-features = false }
alloy-serde = { version = "0.11.0", default-features = false }
alloy-provider = { version = "0.11.0", default-features = false }
alloy-consensus = { version = "0.11.0", default-features = false }
alloy-transport = { version = "0.11.0", default-features = false }
alloy-rpc-types = { version = "0.11.0", default-features = false }
alloy-rpc-client = { version = "0.11.0", default-features = false }
alloy-primitives = { version = "0.8.19", default-features = false }
alloy-node-bindings = { version = "0.11.0", default-features = false }
alloy-transport-http = { version = "0.11.0", default-features = false }
alloy-rpc-types-engine = { version = "0.11.0", default-features = false }
alloy-rpc-types-beacon = { version = "0.11.0", default-features = false }
alloy-sol-types = { version = "0.8.19", default-features = false }

# OP Alloy
<<<<<<< HEAD
op-alloy-consensus = { version = "0.10.0", default-features = false }
op-alloy-rpc-types-engine = { version = "0.10.0", default-features = false }
op-alloy-network = { version = "0.10.0", default-features = false }
=======
op-alloy-consensus = { version = "0.10.2", default-features = false }
op-alloy-rpc-types-engine = { version = "0.10.2", default-features = false }
>>>>>>> 6ca5552b

# General
lru = "0.13.0"
spin = "0.9.8"
rand = "0.9.0"
clap = "4.5.27"
tokio = "1.43.0"
async-channel = "2.3.1"
cfg-if = "1.0.0"
reqwest = "0.12.12"
async-trait = "0.1.85"
linked_list_allocator = "0.10.5"
rstest = "0.24.0"
tempfile = "3.16.0"

# General
sha2 = { version = "0.10.8", default-features = false }
c-kzg = { version = "2.0.0", default-features = false }
anyhow = { version = "1.0.95", default-features = false }
thiserror = { version = "2.0.11", default-features = false }

# Tracing
tracing-loki = "0.2.6"
tracing-subscriber = "0.3.19"
tracing = { version = "0.1.41", default-features = false }

# Testing
pprof = "0.14.0"
proptest = "1.6.0"
criterion = "0.5.1"

# Serialization
rkyv = "0.8.9"
serde = { version = "1.0.217", default-features = false }
serde_json = { version = "1.0.138", default-features = false }

# Ethereum
unsigned-varint = "0.8.0"
revm = { version = "19.4.0", default-features = false }

# K/V database
rocksdb = { version = "0.22.0", default-features = false }<|MERGE_RESOLUTION|>--- conflicted
+++ resolved
@@ -102,14 +102,9 @@
 alloy-sol-types = { version = "0.8.19", default-features = false }
 
 # OP Alloy
-<<<<<<< HEAD
-op-alloy-consensus = { version = "0.10.0", default-features = false }
-op-alloy-rpc-types-engine = { version = "0.10.0", default-features = false }
-op-alloy-network = { version = "0.10.0", default-features = false }
-=======
 op-alloy-consensus = { version = "0.10.2", default-features = false }
 op-alloy-rpc-types-engine = { version = "0.10.2", default-features = false }
->>>>>>> 6ca5552b
+op-alloy-network = { version = "0.10.2", default-features = false }
 
 # General
 lru = "0.13.0"
