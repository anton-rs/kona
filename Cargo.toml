--- conflicted
+++ resolved
@@ -99,20 +99,6 @@
 rocksdb = { version = "0.22", default-features = false, features = ["snappy"] }
 
 # Alloy
-<<<<<<< HEAD
-alloy-rlp = { version = "0.3.5", default-features = false }
-alloy-trie = { version = "0.4.1", default-features = false }
-alloy-provider = { version = "0.2", default-features = false }
-alloy-primitives = { version = "0.7.7", default-features = false }
-alloy-rpc-types = { version = "0.2", features = ["ssz", "engine"] }
-alloy-transport = { version = "0.2", default-features = false }
-alloy-transport-http = { version = "0.2" }
-alloy-eips = { version = "0.2", default-features = false }
-alloy-node-bindings = { version = "0.2", default-features = false }
-alloy-rpc-client = { version = "0.2", default-features = false }
-alloy-consensus = { version = "0.2", default-features = false }
-op-alloy-consensus = { version = "0.1.4", default-features = false }
-=======
 alloy-rlp = { version = "0.3.8", default-features = false }
 alloy-trie = { version = "0.5.3", default-features = false }
 alloy-eips = { version = "0.3.6", default-features = false }
@@ -130,5 +116,4 @@
 op-alloy-consensus = { version = "0.2.12", default-features = false }
 op-alloy-protocol = { version = "0.2.12", default-features = false }
 op-alloy-genesis = { version = "0.2.12", default-features = false }
-op-alloy-rpc-types-engine = { version = "0.2.12", default-features = false }
->>>>>>> 56935c76
+op-alloy-rpc-types-engine = { version = "0.2.12", default-features = false }